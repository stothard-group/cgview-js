--- conflicted
+++ resolved
@@ -84,28 +84,9 @@
   }
 
   position(e) {
-<<<<<<< HEAD
-    let viewerRect = {top: 0, left: 0};
-    // FIXME: this needs to be improved (also this._offsetTop above and in Legend)
-    // if (this.viewer._container.style('position') !== 'fixed') {
-    //   viewerRect = this.viewer._container.node().getBoundingClientRect();
-    // }
-    viewerRect = this.viewer._container.node().getBoundingClientRect();
-
-    const originX = e.canvasX + viewerRect.left + window.pageXOffset;
-    const originY = e.canvasY + viewerRect.top + window.pageYOffset;
-
-    // const originX = e.canvasX + viewerRect.left;
-    // const originY = e.canvasY + viewerRect.top;
-    // const originX = e.canvasX;
-    // const originY = e.canvasY;
-
-    return { x: originX + this._offsetLeft, y: originY + this._offsetTop };
-=======
     const originX = e.canvasX + this._offsetLeft;
     const originY = e.canvasY + this._offsetTop;
     return { x: originX,  y: originY};
->>>>>>> ce6a61d4
   }
 
   initializeEvents() {
